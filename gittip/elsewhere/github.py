--- conflicted
+++ resolved
@@ -89,13 +89,8 @@
     :returns:
         A dictionary containing github specific information for the user.
     """
-<<<<<<< HEAD
     typecheck(login, (unicode, PathPart))
-    rec = gittip.db.one( "SELECT user_info FROM elsewhere "
-=======
-    typecheck(login, (unicode, UnicodeWithParams))
     rec = db.one( "SELECT user_info FROM elsewhere "
->>>>>>> 9e6cb17c
                          "WHERE platform='github' "
                          "AND user_info->'login' = %s"
                        , (login,)
